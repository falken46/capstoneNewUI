--- conflicted
+++ resolved
@@ -14,12 +14,8 @@
   onSidebarToggle?: () => void;
   isSidebarOpen?: boolean;
   onLogoClick?: () => void;
-<<<<<<< HEAD
-  onModelSelect?: (model: string) => void;
-=======
   selectedModel?: ModelOption;
   onModelChange?: (model: ModelOption) => void;
->>>>>>> 30f64eaa
 }
 
 /**
@@ -31,13 +27,6 @@
   onSidebarToggle, 
   isSidebarOpen, 
   onLogoClick,
-<<<<<<< HEAD
-  onModelSelect
-}) => {
-  const [selectedModel, setSelectedModel] = useState('GPT-4');
-  const [isModelMenuOpen, setIsModelMenuOpen] = useState(false);
-  const models = ['GPT-3.5', 'GPT-4', 'Claude', 'Gemini', 'OpenAI Test'];
-=======
   selectedModel,
   onModelChange 
 }) => {
@@ -106,39 +95,18 @@
         );
     }
   };
->>>>>>> 30f64eaa
 
   const toggleModelMenu = () => {
     setIsModelMenuOpen(!isModelMenuOpen);
   };
 
-<<<<<<< HEAD
-  // 清除API密钥
-  const clearApiKey = () => {
-    openaiService.setApiKey('');
-    alert('API密钥已清除');
-    setIsModelMenuOpen(false);
-  };
-
-  const selectModel = (model: string) => {
-    setSelectedModel(model);
-=======
   const selectModel = (model: ModelOption) => {
     if (onModelChange) {
       onModelChange(model);
     }
->>>>>>> 30f64eaa
     setIsModelMenuOpen(false);
-    
-    // 通知父组件模型选择变化
-    if (onModelSelect) {
-      onModelSelect(model);
-    }
-  };
-
-<<<<<<< HEAD
-  // 处理新建按钮点击
-=======
+  };
+
   // 点击外部关闭菜单
   useEffect(() => {
     const handleClickOutside = (event: MouseEvent) => {
@@ -154,7 +122,6 @@
   }, []);
 
   // 处理新建聊天按钮点击
->>>>>>> 30f64eaa
   const handleNewChat = () => {
     if (onNewChat) {
       onNewChat();
@@ -229,31 +196,6 @@
           </svg>
         </button>
         
-<<<<<<< HEAD
-        {/* 模型下拉菜单 */}
-        {isModelMenuOpen && (
-          <div className="absolute top-16 left-32 bg-gray-800 rounded-lg shadow-lg z-10">
-            {models.map(model => (
-              <div 
-                key={model}
-                className={`px-4 py-2 cursor-pointer hover:bg-[#424242] text-white ${selectedModel === model ? 'bg-[#424242]' : ''}`}
-                onClick={() => selectModel(model)}
-              >
-                {model}
-              </div>
-            ))}
-            {/* 添加清除API密钥选项 */}
-            <div className="border-t border-gray-700 mt-1">
-              <div 
-                className="px-4 py-2 cursor-pointer hover:bg-[#424242] text-red-400 flex items-center"
-                onClick={clearApiKey}
-              >
-                <svg xmlns="http://www.w3.org/2000/svg" className="h-4 w-4 mr-2" fill="none" viewBox="0 0 24 24" stroke="currentColor">
-                  <path strokeLinecap="round" strokeLinejoin="round" strokeWidth={2} d="M19 7l-.867 12.142A2 2 0 0116.138 21H7.862a2 2 0 01-1.995-1.858L5 7m5 4v6m4-6v6m1-10V4a1 1 0 00-1-1h-4a1 1 0 00-1 1v3M4 7h16" />
-                </svg>
-                清除API密钥
-              </div>
-=======
         {/* 模型下拉菜单 - 添加了动画和改进的样式 */}
         <div 
           className={`absolute top-14 left-0 overflow-hidden transition-all duration-300 ease-in-out transform origin-top-left z-10 ${
@@ -292,7 +234,6 @@
                   </div>
                 </div>
               ))}
->>>>>>> 30f64eaa
             </div>
           </div>
         </div>
