--- conflicted
+++ resolved
@@ -2,13 +2,9 @@
 import UserMessage from './UserMessage';
 import BotMessage from './BotMessage';
 import InputBox from './InputBox';
-<<<<<<< HEAD
-import CodeBlock from './CodeBlock';
-=======
 import { Message } from '../services/chatService';
 import { MessageStatus } from './BotMessage';
 import DeepDebugPanel from './DeepDebugPanel';
->>>>>>> 30f64eaa
 
 interface ExpandedDialogLayoutProps {
   messages: Message[];
@@ -30,40 +26,6 @@
   onInputChange,
   onSubmit
 }) => {
-<<<<<<< HEAD
-  // 检测是否为Python代码块
-  const isPythonCodeBlock = (message: string): boolean => {
-    // 检查消息是否包含Python代码
-    // 这里使用简单的启发式方法，可以根据需要调整
-    return (
-      message.includes('```python') || 
-      (message.includes('```') && 
-       (message.includes('def ') || 
-        message.includes('import ') || 
-        message.includes('print(') ||
-        message.includes('for ')))
-    );
-  };
-
-  // 从消息中提取Python代码
-  const extractPythonCode = (message: string): string => {
-    if (message.includes('```python')) {
-      const codeStart = message.indexOf('```python') + 9;
-      const codeEnd = message.indexOf('```', codeStart);
-      if (codeEnd > codeStart) {
-        return message.substring(codeStart, codeEnd).trim();
-      }
-    } else if (message.includes('```')) {
-      const codeStart = message.indexOf('```') + 3;
-      const codeEnd = message.indexOf('```', codeStart);
-      if (codeEnd > codeStart) {
-        return message.substring(codeStart, codeEnd).trim();
-      }
-    }
-    return message; // 如果没有明确的代码块标记，返回整个消息
-  };
-
-=======
   // 机器人是否正在回复
   const isLoading = botResponseStatus === 'loading' || botResponseStatus === 'streaming';
   // 引用聊天内容区域
@@ -282,7 +244,6 @@
     }
   };
   
->>>>>>> 30f64eaa
   return (
     // 主容器：垂直flex布局，占满父容器高度
     <div className='flex flex-col h-full w-full'>
@@ -300,20 +261,6 @@
         }}
       >
         {/* 内部容器：限制宽度、居中、添加垂直内边距 */}
-<<<<<<< HEAD
-        <div className="w-4/5 max-w-3xl mx-auto pt-4 pb-2"> 
-          {messages.map((msg, index) => {
-            // 检测是否为Python代码块
-            if (isPythonCodeBlock(msg)) {
-              const code = extractPythonCode(msg);
-              return <CodeBlock key={index} code={code} />;
-            }
-            // 普通消息使用UserMessage组件
-            return <UserMessage key={index} message={msg} />;
-          })}
-          {/* 可选：添加一个空的div作为底部缓冲，防止最后一条消息紧贴输入框 */}
-          {/* <div className="h-4"></div> */}
-=======
         <div className="max-w-3xl mx-auto pt-4 pb-2"> 
           <div className="w-[95%] mx-auto">
             {messages.map((msg, index) => renderMessage(msg, index))}
@@ -322,7 +269,6 @@
             {/* 添加一个空的div作为底部缓冲，防止最后一条消息紧贴输入框 */}
             <div className="h-4"></div>
           </div>
->>>>>>> 30f64eaa
         </div>
       </div>
       
