/** @type {import('tailwindcss').Config} */
module.exports = {
  content: [
    "./src/**/*.{js,jsx,ts,tsx}",
  ],
  theme: {
    extend: {
      colors: {
        background: '#000000',
        primary: '#ffffff',
        secondary: '#0ea5e9',
        border: 'rgba(255, 255, 255, 0.1)',
        foreground: '#303030', // 消息气泡背景色
        'input-border': 'rgba(255, 255, 255, 0.2)', // 消息气泡边框色
      },
      height: {
        'svh': '100vh',
      },
      keyframes: {
<<<<<<< HEAD
        slideIn: {
          '0%': { transform: 'translateY(-10px)', opacity: '0' },
          '100%': { transform: 'translateY(0)', opacity: '1' },
        },
        slideOut: {
          '0%': { transform: 'translateY(0)', opacity: '1' },
          '100%': { transform: 'translateY(-10px)', opacity: '0' },
        },
      },
      animation: {
        slideIn: 'slideIn 0.3s ease-out forwards',
        slideOut: 'slideOut 0.3s ease-out forwards',
=======
        shine: {
          '0%': { backgroundPosition: '200% 0' },
          '100%': { backgroundPosition: '-200% 0' },
        },
        bounce: {
          '0%, 100%': { transform: 'translateY(0)' },
          '50%': { transform: 'translateY(-4px)' },
        },
      },
      animation: {
        shine: 'shine 5s linear infinite',
        'dot-bounce-1': 'bounce 0.8s ease-in-out infinite',
        'dot-bounce-2': 'bounce 0.8s ease-in-out 0.2s infinite',
        'dot-bounce-3': 'bounce 0.8s ease-in-out 0.4s infinite',
>>>>>>> 30f64eaa
      },
    },
  },
  plugins: [
    require('@tailwindcss/typography'), // 添加typography插件支持prose类
  ],
} <|MERGE_RESOLUTION|>--- conflicted
+++ resolved
@@ -17,20 +17,6 @@
         'svh': '100vh',
       },
       keyframes: {
-<<<<<<< HEAD
-        slideIn: {
-          '0%': { transform: 'translateY(-10px)', opacity: '0' },
-          '100%': { transform: 'translateY(0)', opacity: '1' },
-        },
-        slideOut: {
-          '0%': { transform: 'translateY(0)', opacity: '1' },
-          '100%': { transform: 'translateY(-10px)', opacity: '0' },
-        },
-      },
-      animation: {
-        slideIn: 'slideIn 0.3s ease-out forwards',
-        slideOut: 'slideOut 0.3s ease-out forwards',
-=======
         shine: {
           '0%': { backgroundPosition: '200% 0' },
           '100%': { backgroundPosition: '-200% 0' },
@@ -45,7 +31,6 @@
         'dot-bounce-1': 'bounce 0.8s ease-in-out infinite',
         'dot-bounce-2': 'bounce 0.8s ease-in-out 0.2s infinite',
         'dot-bounce-3': 'bounce 0.8s ease-in-out 0.4s infinite',
->>>>>>> 30f64eaa
       },
     },
   },
